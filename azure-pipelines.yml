--- conflicted
+++ resolved
@@ -31,10 +31,7 @@
 
       variables:
       - _InternalBuildArgs: ''
-<<<<<<< HEAD
-=======
       - _ProductionArgs: ''
->>>>>>> e9cf281b
 
       # Only enable publishing in non-public, non PR scenarios.
       - ${{ if and(ne(variables['System.TeamProject'], 'public'), notin(variables['Build.Reason'], 'PullRequest')) }}:
@@ -52,12 +49,9 @@
             /p:DotNetSymbolServerTokenMsdl=$(microsoft-symbol-server-pat)
             /p:DotNetSymbolServerTokenSymWeb=$(symweb-symbol-server-pat)
             /p:OfficialBuildId=$(BUILD.BUILDNUMBER)
-<<<<<<< HEAD
-=======
       # In production, create stable package versions
       - ${{ if and(ne(variables['System.TeamProject'], 'public'), notin(variables['Build.Reason'], 'PullRequest'), eq(variables['Build.SourceBranchName'], 'production')) }}:
           - _ProductionArgs: /p:DotNetFinalVersionKind=release
->>>>>>> e9cf281b
             
       strategy:
         matrix:
@@ -98,10 +92,7 @@
           -configuration $(_BuildConfig)
           -prepareMachine
           $(_InternalBuildArgs)
-<<<<<<< HEAD
-=======
           $(_ProductionArgs)
->>>>>>> e9cf281b
         name: Build
         displayName: Build / Publish
         condition: succeeded()
